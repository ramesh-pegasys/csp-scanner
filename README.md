# Cloud Artifact Extractor

<<<<<<< HEAD
A FastAPI-based service for extracting and managing cloud service artifacts from AWS, Azure, and GCP.
=======
Copyright © 2025 Aegis and Pegasys.ai (www.pegasys.ai) - Licensed under MIT License

A FastAPI-based service for extracting and managing cloud service artifacts from AWS.
>>>>>>> 63e45ac6

[![Coverage](https://img.shields.io/badge/coverage-pytest--cov-blue.svg)](https://pytest-cov.readthedocs.io/)
[![Python](https://img.shields.io/badge/python-3.8+-blue.svg)](https://www.python.org/downloads/)
[![Mypy](https://img.shields.io/badge/mypy-checked-blue.svg)](http://mypy-lang.org/)
[![Flake8](https://img.shields.io/badge/flake8-checked-blue.svg)](https://flake8.pycqa.org/)
[![Black](https://img.shields.io/badge/black-formatted-black.svg)](https://github.com/psf/black)

## Multi-Cloud Support

The CSP Scanner supports extracting resources from **AWS**, **Azure**, and **GCP**. Enable the providers you need:

```bash
# Environment variable
export ENABLED_PROVIDERS='["aws", "azure", "gcp"]'

# Or in YAML config
enabled_providers:
  - aws
  - azure
  - gcp
```

For detailed setup instructions:
- **AWS Setup**: See AWS Credentials Setup section below
- **Azure Setup**: See [AZURE_SETUP.md](./AZURE_SETUP.md)
- **GCP Setup**: See [GCP_SETUP.md](./GCP_SETUP.md)

## AWS Credentials Setup

The application requires AWS credentials to access and extract data from AWS services. Here are the different ways to provide AWS credentials:

### 1. Using Environment Variables

Set environment variables before running the application:

```bash
export AWS_ACCESS_KEY_ID="your-access-key-id"
export AWS_SECRET_ACCESS_KEY="your-secret-access-key"
export AWS_DEFAULT_REGION="us-east-1"
```

### 2. Using a .env File

Create a `.env` file in the project root directory:

```bash
# .env
AWS_ACCESS_KEY_ID=your-access-key-id
AWS_SECRET_ACCESS_KEY=your-secret-access-key
AWS_DEFAULT_REGION=us-east-1
```

### 3. Using AWS Credentials File

Create or update the AWS credentials file at `~/.aws/credentials`:

```ini
[default]
aws_access_key_id = your-access-key-id
aws_secret_access_key = your-secret-access-key
region = us-east-1
```

### 4. Using AWS CLI Configuration

If you have the AWS CLI installed, configure credentials:

```bash
aws configure
```

This will prompt you to enter your AWS Access Key ID, Secret Access Key, default region, and output format.

### Creating AWS Credentials

#### Option A: IAM User (for development/testing)
1. Go to AWS IAM Console
2. Create a new IAM user
3. Attach appropriate policies (e.g., `ReadOnlyAccess` or specific service read permissions)
4. Generate access keys
5. Use the Access Key ID and Secret Access Key

#### Option B: IAM Role (recommended for production)
- Use IAM roles if running on EC2/ECS/EKS
- The application will automatically use the role's credentials

### Required Permissions

For the CSP scanner to work properly, your AWS credentials should have read-only access to these services:
- EC2, S3, RDS, Lambda, VPC, CloudFront, API Gateway, ELB, ECS, EKS, App Runner, KMS, IAM

Example IAM policy:
```json
{
    "Version": "2012-10-17",
    "Statement": [
        {
            "Effect": "Allow",
            "Action": [
                "ec2:Describe*",
                "s3:List*",
                "s3:Get*",
                "rds:Describe*",
                "lambda:List*",
                "lambda:Get*",
                "vpc:Describe*",
                "cloudfront:List*",
                "apigateway:GET",
                "elasticloadbalancing:Describe*",
                "ecs:Describe*",
                "ecs:List*",
                "eks:Describe*",
                "eks:List*",
                "apprunner:Describe*",
                "apprunner:List*",
                "kms:Describe*",
                "kms:List*",
                "iam:List*",
                "iam:Get*"
            ],
            "Resource": "*"
        }
    ]
}
```

### Verification

After setting up credentials, verify they work by running:

```bash
python -c "import boto3; print(boto3.Session().get_credentials())"
```

Or start the application and check the logs for any authentication errors.

## Configuration

The application uses configuration files in the `config/` directory to control its behavior. You can customize settings for different environments.

### Configuration Files

- **`config/development.yaml`** - Development environment settings
- **`config/production.yaml`** - Production environment settings
- **`config/extractors.yaml`** - Extractor-specific configuration

### Transport Configuration

The application supports multiple transport methods for sending extracted artifacts:

#### 1. HTTP Transport (Default)
Sends artifacts to a remote HTTP endpoint (e.g., policy scanner):

```yaml
# config/development.yaml
transport_type: "http"
scanner_endpoint_url: "http://localhost:8001/api/scan"
transport_timeout_seconds: 30
transport_max_retries: 3
```

#### 2. Filesystem Transport
Writes artifacts to local JSON files:

```yaml
# config/development.yaml
transport_type: "filesystem"
filesystem_base_dir: "./file_collector"
filesystem_create_dir: true
```

Each artifact is saved as a separate JSON file with a unique filename in the format:
`{service}_{resource_type}_{resource_id}_{timestamp}_{uuid}.json`

#### 3. Null Transport
Discards artifacts (useful for testing):

```yaml
# config/development.yaml
transport_type: "null"
```

### Loading Configuration

By default, the application loads settings from:
1. Environment variables (highest priority)
2. `.env` file in the project root
3. Configuration YAML files in `config/`

To override specific settings, use environment variables:

```bash
# Override transport type
export TRANSPORT_TYPE=filesystem
export FILESYSTEM_BASE_DIR=/tmp/artifacts

# Start the application
uvicorn app.main:app --reload
```

### Example Configuration Files

**Development with Filesystem Transport:**
```yaml
# config/development.yaml
app_name: "Cloud Artifact Extractor"
environment: "development"
debug: true

aws_default_region: "us-east-1"

transport_type: "filesystem"
filesystem_base_dir: "./file_collector"
filesystem_create_dir: true

max_concurrent_extractors: 5
batch_size: 50
batch_delay_seconds: 0.5
```

**Production with HTTP Transport:**
```yaml
# config/production.yaml
app_name: "Cloud Artifact Extractor"
environment: "production"
debug: false

aws_default_region: "us-east-1"

transport_type: "http"
scanner_endpoint_url: "https://policy-scanner.example.com/api/scan"
transport_timeout_seconds: 60
transport_max_retries: 5

max_concurrent_extractors: 20
batch_size: 200
batch_delay_seconds: 0.1
```

## Usage Examples

### Start the Application

#### Using Default Configuration (Development)
```bash
uvicorn app.main:app --reload
```

#### Using a Specific Configuration File
```bash
# Use development config
CONFIG_FILE=config/development.yaml uvicorn app.main:app --reload

# Use production config
CONFIG_FILE=config/production.yaml uvicorn app.main:app --host 0.0.0.0 --port 8000

# Use custom config
CONFIG_FILE=/path/to/custom-config.yaml uvicorn app.main:app --reload
```

#### Using Environment Variables to Override Settings
```bash
# Override transport type and other settings
export TRANSPORT_TYPE=filesystem
export FILESYSTEM_BASE_DIR=/var/artifacts
export AWS_DEFAULT_REGION=us-west-2

uvicorn app.main:app --reload
```

#### Using Both Config File and Environment Variables
Environment variables always take precedence over config file settings:

```bash
# Load base settings from config, override specific values
CONFIG_FILE=config/production.yaml \
TRANSPORT_TYPE=filesystem \
FILESYSTEM_BASE_DIR=/tmp/artifacts \
uvicorn app.main:app --reload
```

### API Endpoints

#### Trigger Ad-hoc Extraction (All Services, All Regions)
```bash
curl -X POST http://localhost:8000/api/v1/extraction/trigger \
  -H "Content-Type: application/json" \
  -d '{}'
```

#### Trigger Extraction for Specific Services
```bash
curl -X POST http://localhost:8000/api/v1/extraction/trigger \
  -H "Content-Type: application/json" \
  -d '{
    "services": ["ec2", "s3", "iam"],
    "regions": ["us-east-1", "us-west-2"],
    "batch_size": 100
  }'
```

#### Check Job Status
```bash
curl http://localhost:8000/api/v1/extraction/jobs/{job_id}
```

#### Create a Schedule (Daily at 2 AM)
```bash
curl -X POST http://localhost:8000/api/v1/schedules/ \
  -H "Content-Type: application/json" \
  -d '{
    "name": "daily-scan",
    "cron_expression": "0 2 * * *",
    "services": ["ec2", "s3", "rds", "iam"],
    "batch_size": 200
  }'
```

#### List All Schedules
```bash
curl http://localhost:8000/api/v1/schedules/
```

#### List Available Services
```bash
curl http://localhost:8000/api/v1/extraction/services
```<|MERGE_RESOLUTION|>--- conflicted
+++ resolved
@@ -1,12 +1,8 @@
 # Cloud Artifact Extractor
 
-<<<<<<< HEAD
+Copyright © 2025 Aegis and Pegasys.ai (www.pegasys.ai) - Licensed under MIT License
+
 A FastAPI-based service for extracting and managing cloud service artifacts from AWS, Azure, and GCP.
-=======
-Copyright © 2025 Aegis and Pegasys.ai (www.pegasys.ai) - Licensed under MIT License
-
-A FastAPI-based service for extracting and managing cloud service artifacts from AWS.
->>>>>>> 63e45ac6
 
 [![Coverage](https://img.shields.io/badge/coverage-pytest--cov-blue.svg)](https://pytest-cov.readthedocs.io/)
 [![Python](https://img.shields.io/badge/python-3.8+-blue.svg)](https://www.python.org/downloads/)
